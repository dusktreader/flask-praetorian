import flask
import jwt
import pendulum
import re
import textwrap
import uuid
import warnings

from jinja2 import Template
from flask import url_for
from flask_mail import Message

from passlib.context import CryptContext

from flask_praetorian.utilities import deprecated
from flask_praetorian.exceptions import (
    AuthenticationError,
    BlacklistedError,
    ClaimCollisionError,
    EarlyRefreshError,
    ExpiredAccessError,
    ExpiredRefreshError,
    InvalidTokenHeader,
    InvalidUserError,
    MissingClaimError,
    MissingTokenHeader,
    MissingUserError,
    PraetorianError,
    LegacyScheme,
)

from flask_praetorian.constants import (
    DEFAULT_JWT_ACCESS_LIFESPAN,
    DEFAULT_JWT_ALGORITHM,
    DEFAULT_JWT_ALLOWED_ALGORITHMS,
    DEFAULT_JWT_HEADER_NAME,
    DEFAULT_JWT_HEADER_TYPE,
    DEFAULT_JWT_REFRESH_LIFESPAN,
    DEFAULT_USER_CLASS_VALIDATION_METHOD,
    DEFAULT_EMAIL_TEMPLATE,
    DEFAULT_CONFIRMATION_ENDPOINT,
    DEFAULT_CONFIRMATION_SENDER,
    DEFAULT_CONFIRMATION_SUBJECT,
    DEFAULT_HASH_SCHEME,
    DEFAULT_HASH_ALLOWED_SCHEMES,
    DEFAULT_HASH_AUTOUPDATE,
    DEFAULT_HASH_AUTOTEST,
    DEFAULT_HASH_DEPRECATED_SCHEMES,
    RESERVED_CLAIMS,
    VITAM_AETERNUM,
    AccessType,
)


class Praetorian:
    """
    Comprises the implementation for the flask-praetorian flask extension.
    Provides a tool that allows password authentication and token provision
    for applications and designated endpoints
    """

    def __init__(self, app=None, user_class=None, is_blacklisted=None):
        self.pwd_ctx = None
        self.hash_scheme = None
        self.salt = None
        self.app = app

        if app is not None and user_class is not None:
            self.app = self.init_app(app, user_class, is_blacklisted)

    def init_app(self, app, user_class, is_blacklisted=None):
        """
        Initializes the Praetorian extension

        :param: app:            The flask app to bind this extension to
        :param: user_class:     The class used to interact with user data
        :param: is_blacklisted: A method that may optionally be used to
                                check the token against a blacklist when
                                access or refresh is requested
                                Should take the jti for the token to check
                                as a single argument. Returns True if
                                the jti is blacklisted, False otherwise.
                                By default, always returns False.
        """
        PraetorianError.require_condition(
            app.config.get('SECRET_KEY') is not None,
            "There must be a SECRET_KEY app config setting set",
        )

        self.hash_autoupdate = app.config.get(
            'PRAETORIAN_HASH_AUTOUPDATE',
            DEFAULT_HASH_AUTOUPDATE,
        )

        self.hash_autotest = app.config.get(
            'PRAETORIAN_HASH_AUTOTEST',
            DEFAULT_HASH_AUTOTEST,
        )

        self.pwd_ctx = CryptContext(
            schemes=app.config.get('PRAETORIAN_HASH_ALLOWED_SCHEMES',
                                   DEFAULT_HASH_ALLOWED_SCHEMES),
            default=app.config.get('PRAETORIAN_HASH_SCHEME',
                                   DEFAULT_HASH_SCHEME),
            deprecated=app.config.get('PRAETORIAN_HASH_DEPRECATED_SCHEMES',
                                      DEFAULT_HASH_DEPRECATED_SCHEMES),
        )

        valid_schemes = self.pwd_ctx.schemes()
        PraetorianError.require_condition(
            self.hash_scheme in valid_schemes or self.hash_scheme is None,
            "If {} is set, it must be one of the following schemes: {}",
            'PRAETORIAN_HASH_SCHEME',
            valid_schemes,
        )

        self.user_class = self._validate_user_class(user_class)
        self.is_blacklisted = is_blacklisted or (lambda t: False)

        self.encode_key = app.config['SECRET_KEY']
        self.allowed_algorithms = app.config.get(
            'JWT_ALLOWED_ALGORITHMS',
            DEFAULT_JWT_ALLOWED_ALGORITHMS,
        )
        self.encode_algorithm = app.config.get(
            'JWT_ALGORITHM',
            DEFAULT_JWT_ALGORITHM,
        )
        self.access_lifespan = pendulum.Duration(**app.config.get(
            'JWT_ACCESS_LIFESPAN',
            DEFAULT_JWT_ACCESS_LIFESPAN,
        ))
        self.refresh_lifespan = pendulum.Duration(**app.config.get(
            'JWT_REFRESH_LIFESPAN',
            DEFAULT_JWT_REFRESH_LIFESPAN,
        ))
        self.header_name = app.config.get(
            'JWT_HEADER_NAME',
            DEFAULT_JWT_HEADER_NAME,
        )
        self.header_type = app.config.get(
            'JWT_HEADER_TYPE',
            DEFAULT_JWT_HEADER_TYPE,
        )
        self.user_class_validation_method = app.config.get(
            'USER_CLASS_VALIDATION_METHOD',
            DEFAULT_USER_CLASS_VALIDATION_METHOD,
        )
        self.email_template = app.config.get(
            'PRAETORIAN_EMAIL_TEMPLATE',
            DEFAULT_EMAIL_TEMPLATE,
        )
        self.confirmation_endpoint = app.config.get(
            'PRAETORIAN_CONFIRMATION_ENDPOINT',
            DEFAULT_CONFIRMATION_ENDPOINT,
        )
        self.confirmation_sender = app.config.get(
            'PRAETORIAN_CONFIRMATION_SENDER',
            DEFAULT_CONFIRMATION_SENDER,
        )
        self.confirmation_subject = app.config.get(
            'PRAETORIAN_CONFIRMATION_SUBJECT',
            DEFAULT_CONFIRMATION_SUBJECT,
        )

        if not app.config.get('DISABLE_PRAETORIAN_ERROR_HANDLER'):
            app.register_error_handler(
                PraetorianError,
                PraetorianError.build_error_handler(),
            )

        self.is_testing = app.config.get('TESTING', False)

        if not hasattr(app, 'extensions'):
            app.extensions = {}
        app.extensions['praetorian'] = self

        return app

    @classmethod
    def _validate_user_class(cls, user_class):
        """
        Validates the supplied user_class to make sure that it has the
        class methods necessary to function correctly.

        Requirements:

        - ``lookup`` method. Accepts a string parameter, returns instance
        - ``identify`` method. Accepts an identity parameter, returns instance
        """
        PraetorianError.require_condition(
            getattr(user_class, 'lookup', None) is not None,
            textwrap.dedent("""
                The user_class must have a lookup class method:
                user_class.lookup(<str>) -> <user instance>
            """),
        )
        PraetorianError.require_condition(
            getattr(user_class, 'identify', None) is not None,
            textwrap.dedent("""
                The user_class must have an identify class method:
                user_class.identify(<identity>) -> <user instance>
            """),
        )
        # TODO: Figure out how to check for an identity property
        return user_class

    def authenticate(self, username, password):
        """
        Verifies that a password matches the stored password for that username.
        If verification passes, the matching user instance is returned
        """
        PraetorianError.require_condition(
            self.user_class is not None,
            "Praetorian must be initialized before this method is available",
        )
        user = self.user_class.lookup(username)
        MissingUserError.require_condition(
            user is not None,
            'Could not find the requested user',
        )
        AuthenticationError.require_condition(
            self._verify_password(password, user.password),
            'The password is incorrect',
        )

        """
        If we are set to PRAETORIAN_HASH_AUTOUPDATE then check our hash
            and if needed, update the user.  The developer is responsible
            for using the returned user object and updating the data
            storage endpoint.

        Else, if we are set to PRAETORIAN_HASH_AUTOTEST then check out hash
            and return exception if our hash is using the wrong scheme,
            but don't modify the user.
        """
        if self.hash_autoupdate:
            self.verify_and_update(user=user, password=password)
        elif self.hash_autotest:
            self.verify_and_update(user=user)

        return user

    def _verify_password(self, raw_password, hashed_password):
        """
        Verifies that a plaintext password matches the hashed version of that
        password using the stored passlib password context
        """
        PraetorianError.require_condition(
            self.pwd_ctx is not None,
            "Praetorian must be initialized before this method is available",
        )
        return self.pwd_ctx.verify(raw_password, hashed_password)

    @deprecated('Use `hash_password` instead.')
    def encrypt_password(self, raw_password):
        """
        Encrypts a plaintext password using the stored passlib password context

        *NOTE* This should be deprecated as its an incorrect definition for
            what is actually being done -- we are hashing, not encrypting
        """
        PraetorianError.require_condition(
            self.pwd_ctx is not None,
            "Praetorian must be initialized before this method is available",
        )
        """
        `scheme` is now set with self.pwd_ctx.update(default=scheme) due
            to the depreciation in upcoming passlib 2.0.
         zillions of warnings suck.
        """
        return self.pwd_ctx.hash(raw_password)

    def error_handler(self, error):
        """
        Provides a flask error handler that is used for PraetorianErrors
        (and derived exceptions).
        """
        warnings.warn(
            """
            error_handler is deprecated.
            Use FlaskBuzz.build_error_handler instead
            """,
            warnings.DeprecationWarning,
        )
        return error.jsonify(), error.status_code, error.headers

    def _check_user(self, user):
        """
        Checks to make sure that a user is valid. First, checks that the user
        is not None. If this check fails, a MissingUserError is raised. Next,
        checks if the user has a validation method. If the method does not
        exist, the check passes. If the method exists, it is called. If the
        result of the call is not truthy, an InvalidUserError is raised
        """
        MissingUserError.require_condition(
            user is not None,
            'Could not find the requested user',
        )
        user_validate_method = getattr(
            user, self.user_class_validation_method, None
        )
        if user_validate_method is None:
            return
        InvalidUserError.require_condition(
            user_validate_method(),
            "The user is not valid or has had access revoked",
        )

    def encode_jwt_token(
            self, user,
            override_access_lifespan=None, override_refresh_lifespan=None,
            **custom_claims
    ):
        """
        Encodes user data into a jwt token that can be used for authorization
        at protected endpoints

        :param: override_access_lifespan:  Override's the instance's access
                                           lifespan to set a custom duration
                                           after which the new token's
                                           accessability will expire. May not
                                           exceed the refresh_lifespan
        :param: override_refresh_lifespan: Override's the instance's refresh
                                           lifespan to set a custom duration
                                           after which the new token's
                                           refreshability will expire.
        :param: custom_claims:             Additional claims that should
                                           be packed in the payload. Note that
                                           any claims supplied here must be
                                           JSON compatible types
        """
        ClaimCollisionError.require_condition(
            set(custom_claims.keys()).isdisjoint(RESERVED_CLAIMS),
            "The custom claims collide with required claims",
        )
        self._check_user(user)

        moment = pendulum.now('UTC')

        if override_refresh_lifespan is None:
            refresh_lifespan = self.refresh_lifespan
        else:
            refresh_lifespan = override_refresh_lifespan
        refresh_expiration = (moment + refresh_lifespan).int_timestamp

        if override_access_lifespan is None:
            access_lifespan = self.access_lifespan
        else:
            access_lifespan = override_access_lifespan
        access_expiration = min(
            (moment + access_lifespan).int_timestamp,
            refresh_expiration,
        )

        payload_parts = dict(
            iat=moment.int_timestamp,
            exp=access_expiration,
            rf_exp=refresh_expiration,
            jti=str(uuid.uuid4()),
            id=user.identity,
            rls=','.join(user.rolenames),
            **custom_claims
        )
        return jwt.encode(
            payload_parts, self.encode_key, self.encode_algorithm,
        ).decode('utf-8')

    def encode_eternal_jwt_token(self, user, **custom_claims):
        """
        This utility function encodes a jwt token that never expires

        .. note:: This should be used sparingly since the token could become
                  a security concern if it is ever lost. If you use this
                  method, you should be sure that your application also
                  implements a blacklist so that a given token can be blocked
                  should it be lost or become a security concern
        """
        return self.encode_jwt_token(
            user,
            override_access_lifespan=VITAM_AETERNUM,
            override_refresh_lifespan=VITAM_AETERNUM,
            **custom_claims
        )

    def refresh_jwt_token(self, token, override_access_lifespan=None):
        """
        Creates a new token for a user if and only if the old token's access
        permission is expired but its refresh permission is not yet expired.
        The new token's refresh expiration moment is the same as the old
        token's, but the new token's access expiration is refreshed

        :param: token:                     The existing jwt token that needs to
                                           be replaced with a new, refreshed
                                           token
        :param: override_access_lifespan:  Override's the instance's access
                                           lifespan to set a custom duration
                                           after which the new token's
                                           accessability will expire. May not
                                           exceed the refresh lifespan
        """
        moment = pendulum.now('UTC')
        # Note: we disable exp verification because we do custom checks here
        with InvalidTokenHeader.handle_errors('failed to decode JWT token'):
            data = jwt.decode(
                token,
                self.encode_key,
                algorithms=self.allowed_algorithms,
                options={'verify_exp': False},
            )

        self._validate_jwt_data(data, access_type=AccessType.refresh)

        user = self.user_class.identify(data['id'])
        self._check_user(user)

        if override_access_lifespan is None:
            access_lifespan = self.access_lifespan
        else:
            access_lifespan = override_access_lifespan
        refresh_expiration = data['rf_exp']
        access_expiration = min(
            (moment + access_lifespan).int_timestamp,
            refresh_expiration,
        )

        custom_claims = {
            k: v for (k, v) in data.items() if k not in RESERVED_CLAIMS
        }
        payload_parts = dict(
            iat=moment.int_timestamp,
            exp=access_expiration,
            rf_exp=refresh_expiration,
            jti=data['jti'],
            id=data['id'],
            rls=','.join(user.rolenames),
            **custom_claims
        )
        return jwt.encode(
            payload_parts, self.encode_key, self.encode_algorithm,
        ).decode('utf-8')

    def extract_jwt_token(self, token):
        """
        Extracts a data dictionary from a jwt token
        """
        # Note: we disable exp verification because we will do it ourselves
        with InvalidTokenHeader.handle_errors('failed to decode JWT token'):
            data = jwt.decode(
                token,
                self.encode_key,
                algorithms=self.allowed_algorithms,
                options={'verify_exp': False},
            )
        self._validate_jwt_data(data, access_type=AccessType.access)
        return data

    def _validate_jwt_data(self, data, access_type):
        """
        Validates that the data for a jwt token is valid
        """
        MissingClaimError.require_condition(
            'jti' in data,
            'Token is missing jti claim',
        )
        BlacklistedError.require_condition(
            not self.is_blacklisted(data['jti']),
            'Token has a blacklisted jti',
        )
        MissingClaimError.require_condition(
            'id' in data,
            'Token is missing id field',
        )
        MissingClaimError.require_condition(
            'exp' in data,
            'Token is missing exp claim',
        )
        MissingClaimError.require_condition(
            'rf_exp' in data,
            'Token is missing rf_exp claim',
        )
        moment = pendulum.now('UTC').int_timestamp
        if access_type == AccessType.access:
            ExpiredAccessError.require_condition(
                moment <= data['exp'],
                'access permission has expired',
            )
        elif access_type == AccessType.refresh:
            EarlyRefreshError.require_condition(
                moment > data['exp'],
                'access permission for token has not expired. may not refresh',
            )
            ExpiredRefreshError.require_condition(
                moment <= data['rf_exp'],
                'refresh permission for token has expired',
            )

    def _unpack_header(self, headers):
        """
        Unpacks a jwt token from a request header
        """
        jwt_header = headers.get(self.header_name)
        MissingTokenHeader.require_condition(
            jwt_header is not None,
            "JWT token not found in headers under '{}'",
            self.header_name,
        )

        match = re.match(self.header_type + r'\s*([\w\.-]+)', jwt_header)
        InvalidTokenHeader.require_condition(
            match is not None,
            "JWT header structure is invalid",
        )
        token = match.group(1)
        return token

    def read_token_from_header(self):
        """
        Unpacks a jwt token from the current flask request
        """
        return self._unpack_header(flask.request.headers)

    def pack_header_for_user(
            self, user,
            override_access_lifespan=None, override_refresh_lifespan=None,
            **custom_claims
    ):
        """
        Encodes a jwt token and packages it into a header dict for a given user

        :param: user:                      The user to package the header for
        :param: override_access_lifespan:  Override's the instance's access
                                           lifespan to set a custom duration
                                           after which the new token's
                                           accessability will expire. May not
                                           exceed the refresh_lifespan
        :param: override_refresh_lifespan: Override's the instance's refresh
                                           lifespan to set a custom duration
                                           after which the new token's
                                           refreshability will expire.
        :param: custom_claims:             Additional claims that should
                                           be packed in the payload. Note that
                                           any claims supplied here must be
                                           JSON compatible types
        """
        token = self.encode_jwt_token(
            user,
            override_access_lifespan=override_access_lifespan,
            override_refresh_lifespan=override_refresh_lifespan,
            **custom_claims
        )
        return {self.header_name: self.header_type + ' ' + token}

    def send_registration_email(
        self, user=None, template=None,
        subject=None, override_access_lifepsan=None
    ):
        """
        Sends a registration email to a new user, containing a time expiring
            token usable for validation.
        :param: user:                     The user object to tie claim to
                                          (username, id, email, etc)
        :param: subject:                  The registration email subject
                                          override.
        :param: override_access_lifepsan: Anything used in `encode_jwt_token`,
                                          but all we really care about is
                                          `override_access_token`.  This
                                          overrides the instance's defined
                                          lifespan, which is used as the
                                          default.  The token will no longer
                                          be valid after this time and
                                          be rejected.
        :param: template:                 Template file location for email.
                                          If not provided, a stock entry is
                                          used.
        """

        notification = {
                'errors': None,
                'message': None,
                'email': user.email,
                'token': None,
                'confirmation_uri': None,
                'subject': subject if subject else self.confirmation_subject,
        }

        with PraetorianError.handle_errors('fail sending confirmation email'):
            notification['token'] = self.encode_jwt_token(
                user, override_access_lifepsan
            )
            _confirmation_uri = url_for(self.confirmation_endpoint,
                                        _external=True)
            notification['confirmation_uri'] = '/'.join(
                    [_confirmation_uri, notification['token']]
            )

            with open(self.email_template) as _template:
                tmpl = Template(_template.read())
            notification['message'] = tmpl.render(notification).strip()

            msg = Message(
                    body=notification['message'],
                    sender=self.confirmation_sender,
                    subject=notification['subject'],
                    recipients=[notification['email']]
            )

            from flask import current_app as app
<<<<<<< HEAD
            notification.errors = app.extensions['mail'].send(msg)
=======
            notification['errors'] = app.mail.send(msg)
>>>>>>> 0c60ca67

        return notification

    def validate_confirmation(self, token):
        return self.extract_jwt_token(token)

    def hash_password(self, raw_password):
        """
        Encrypts a plaintext password using the stored passlib password context
        """
        PraetorianError.require_condition(
            self.pwd_ctx is not None,
            "Praetorian must be initialized before this method is available",
        )
        """
        `scheme` is now set with self.pwd_ctx.update(default=scheme) due
            to the depreciation in upcoming passlib 2.0.
         zillions of warnings suck.
        """
        return self.pwd_ctx.hash(raw_password)

    def verify_and_update(self, user=None, password=None):
        """
        Validate a password hash contained in the user object is
             hashed with the defined hash scheme (PRAETORIAN_HASH_SCHEME).
        If not, raise an Exception of `LegacySchema`, unless the
             `password` arguement is provided, in which case an attempt
             to call `user.save()` will be made, updating the hashed
             password to the currently desired hash scheme
             (PRAETORIAN_HASH_SCHEME).

        :param: user:     The user object to tie claim to
                              (username, id, email, etc). *MUST*
                              include the hashed password field,
                              defined as `user.password`
        :param: password: The user's provide password from login.
                          If present, this is used to validate
                              and then attempt to update with the
                              new PRAETORIAN_HASH_SCHEME scheme.
        """
        if self.pwd_ctx.needs_update(user.password):
            if password:
                (rv, updated) = self.pwd_ctx.verify_and_update(
                    password,
                    user.password,
                )
                AuthenticationError.require_condition(
                    rv,
                    "Could not verify password",
                )
                user.password = updated
            else:
                used_hash = self.pwd_ctx.identify(user.password)
                desired_hash = self.hash_scheme
                raise LegacyScheme(
                   "Hash using non-current scheme '{}'.  Use '{}' instead."
                   .format(used_hash, desired_hash))

        return user<|MERGE_RESOLUTION|>--- conflicted
+++ resolved
@@ -606,11 +606,7 @@
             )
 
             from flask import current_app as app
-<<<<<<< HEAD
             notification.errors = app.extensions['mail'].send(msg)
-=======
-            notification['errors'] = app.mail.send(msg)
->>>>>>> 0c60ca67
 
         return notification
 
